--- conflicted
+++ resolved
@@ -15,11 +15,6 @@
   towr_core
 )
 
-<<<<<<< HEAD
-=======
-catkin_package()
-
->>>>>>> a29e0c36
 ## Generate messages in the 'msg' folder
 add_message_files( FILES TowrCommand.msg )
 generate_messages( DEPENDENCIES std_msgs xpp_msgs )
@@ -101,6 +96,17 @@
 
 # Mark other files for installation
 install(
-  DIRECTORY launch
+  DIRECTORY launch config
   DESTINATION ${CATKIN_PACKAGE_SHARE_DESTINATION}
-)+)
+
+
+#############
+## Testing ##
+#############
+
+## Add gtest based cpp test target and link libraries
+# catkin_add_gtest(${PROJECT_NAME}-test test/test_xpp_ros.cpp)
+# if(TARGET ${PROJECT_NAME}-test)
+#   target_link_libraries(${PROJECT_NAME}-test ${PROJECT_NAME})
+# endif()